--- conflicted
+++ resolved
@@ -9,12 +9,7 @@
 [submodule "lib/openzeppelin-contracts"]
 	# v4.8.2 set to commit d00acef on branch master
 	path = lib/openzeppelin-contracts
-<<<<<<< HEAD
 	url = https://github.com/OpenZeppelin/openzeppelin-contracts
-=======
-	url = https://github.com/openzeppelin/openzeppelin-contracts
-	branch = v4.8.2
->>>>>>> 4ac49703
 [submodule "lib/openzeppelin-contracts-upgradeable"]
 	# v4.8.2 set to commit f6c4c9c on branch master
 	path = lib/openzeppelin-contracts-upgradeable
