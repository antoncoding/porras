--- conflicted
+++ resolved
@@ -31,12 +31,8 @@
  * @title   Grappa
  * @author  @antoncoding, @dsshap
  */
-<<<<<<< HEAD
 contract Grappa is Ownable, ReentrancyGuard {
     using AccountUtil for Balance[];
-=======
-contract Grappa is Ownable, IGrappa {
->>>>>>> a16f6429
     using FixedPointMathLib for uint256;
     using NumberUtil for uint256;
     using ProductIdUtil for uint40;
@@ -205,13 +201,9 @@
         address _account,
         uint256 _tokenId,
         uint256 _amount
-<<<<<<< HEAD
-    ) external nonReentrant {
-        (address engine, address collateral, uint256 payout) = getPayout(_tokenId, _amount.toUint64());
-=======
-    ) external returns (uint256 payout_) {
+    ) external nonReentrant returns (uint256) {
         (address engine, address collateral, uint256 payout) = getPayout(_tokenId, _amount.safeCastTo64());
->>>>>>> a16f6429
+
 
         emit OptionSettled(_account, _tokenId, _amount, payout);
 
@@ -430,7 +422,6 @@
         return (engine, collateral, payoutPerOption);
     }
 
-<<<<<<< HEAD
     function _addToPayouts(
         Balance[] memory payouts,
         address collateral,
@@ -446,7 +437,8 @@
         } else payouts[index].amount += payout.toUint80();
 
         return payouts;
-=======
+    }
+     
     /**
      * @dev check settlement price is finalized from oracle, and return price
      * @param _oracle oracle contract address
@@ -463,6 +455,5 @@
         (uint256 price, bool isFinalized) = IOracle(_oracle).getPriceAtExpiry(_base, _quote, _expiry);
         if (!isFinalized) revert GP_PriceNotFinalized();
         return price;
->>>>>>> a16f6429
     }
 }