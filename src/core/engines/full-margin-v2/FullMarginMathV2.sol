--- conflicted
+++ resolved
@@ -138,26 +138,14 @@
 
         (strikes, weights, syntheticUnderlyingWeight, intrinsicValue) = convertPutsToCalls(_detail);
 
-<<<<<<< HEAD
-        pois = createPois(_detail.putStrikes, strikes);
-=======
         pois = createPois(strikes, _detail.putStrikes.length);
->>>>>>> 3b8506b6
 
         payouts = calcPayouts(
             PayoutsParams(pois, strikes, weights, syntheticUnderlyingWeight, _detail.spotPrice, intrinsicValue)
         );
     }
 
-<<<<<<< HEAD
-    function createPois(uint256[] memory putStrikes, uint256[] memory strikes)
-        private
-        pure
-        returns (uint256[] memory pois)
-    {
-=======
     function createPois(uint256[] memory strikes, uint256 numOfPuts) private pure returns (uint256[] memory pois) {
->>>>>>> 3b8506b6
         uint256 epsilon = strikes.min() / 10;
 
         bool hasPuts = numOfPuts > 0;
