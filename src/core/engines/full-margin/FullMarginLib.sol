--- conflicted
+++ resolved
@@ -61,13 +61,8 @@
         // assign collateralId or check collateral id is the same
         (,, uint8 underlyingId, uint8 strikeId, uint8 collateralId) = productId.parseProductId();
 
-<<<<<<< HEAD
         // call can only collateralized by underlying
         if ((tokenType == TokenType.CALL) && underlyingId != collateralId) {
-=======
-        // call can only be collateralized by underlying
-        if ((optionType == TokenType.CALL) && underlyingId != collateralId) {
->>>>>>> a7f0e700
             revert FM_CannotMintOptionWithThisCollateral();
         }
 
@@ -106,13 +101,8 @@
     }
 
     ///@dev merge an OptionToken into the accunt, changing existing short to spread
-<<<<<<< HEAD
     ///@dev shortId and longId already have the same tokenType, productId, expiry
-    ///@param account FullMarginAccount memory that will be updated in-place
-=======
-    ///@dev shortId and longId already have the same optionType, productId, expiry
     ///@param account FullMarginAccount storage that will be updated
->>>>>>> a7f0e700
     ///@param shortId existing short position to be converted into spread
     ///@param longId token to be "added" into the account. This is expected to have the same time of the exisiting short type.
     ///               e.g: if the account currenly have short call, we can added another "call token" into the account
