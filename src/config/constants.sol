--- conflicted
+++ resolved
@@ -3,23 +3,16 @@
 
 ///@dev unit used for option amount and strike prices
 uint8 constant UNIT_DECIMALS = 6;
-<<<<<<< HEAD
-uint256 constant UNIT = 10**UNIT_DECIMALS;
-int256 constant sUNIT = int256(UNIT);
+
+///@dev unit scaled used to convert amounts.
+uint256 constant UNIT = 10**6;
+int256 constant sUNIT = int256(10**6);
 
 ///@dev basis point for 100%.
 uint256 constant BPS = 10000;
 
 uint256 constant ZERO = 0;
-int256 constant sZERO = int256(ZERO);
-=======
-
-///@dev unit scaled used to convert amounts.
-uint256 constant UNIT = 10**6;
-
-///@dev basic point for 100%.
-uint256 constant BPS = 10000;
+int256 constant sZERO = int256(0);
 
 ///@dev maximum dispute period for oracle
-uint256 constant MAX_DISPUTE_PERIOD = 6 hours;
->>>>>>> a16f6429
+uint256 constant MAX_DISPUTE_PERIOD = 6 hours;