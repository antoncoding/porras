// SPDX-License-Identifier: MIT
pragma solidity ^0.8.0;

import {Test, stdError} from "forge-std/Test.sol";

import {ArrayUtil} from "../../libraries/ArrayUtil.sol";
import "../../config/constants.sol";
import "../../config/errors.sol";
import "../../config/types.sol";

import "../../test/utils/Console.sol";

/**
 * Basic tests
 */
contract ArrayUtilTest is Test {
    using ArrayUtil for uint256[];
    using ArrayUtil for int256[];

    function testConcat() public {
        uint256[] memory array1 = new uint256[](0);
        array1 = array1.append(1);
        array1 = array1.append(2);

        assertEq(array1.length, 2);
        assertEq(array1[0], 1);
        assertEq(array1[1], 2);

        uint256[] memory array2 = new uint256[](0);
        array2 = array2.append(3);
        array2 = array2.append(4);
        array1 = array1.concat(array2);

        assertEq(array1.length, 4);
        assertEq(array1[0], 1);
        assertEq(array1[1], 2);
        assertEq(array1[2], 3);
        assertEq(array1[3], 4);

        array1 = new uint256[](0);
        array1 = array1.append(1);
        array2 = new uint256[](0);
        array1 = array1.concat(array2);

        assertEq(array1.length, 1);
        assertEq(array1[0], 1);
    }

    function testNegativeIndexSelector() public {
        uint256[] memory array1 = new uint256[](0);
        array1 = array1.append(1);
        array1 = array1.append(2);
        array1 = array1.append(3);

        uint256 element;

        element = array1.at(-1);
        assertEq(element, 3);

        vm.expectRevert(ArrayUtil.IndexOutOfBounds.selector);
        array1.at(-10);
    }

    function testPopulate() public {
        uint256[] memory array1 = new uint256[](2);

        uint256[] memory array2 = new uint256[](2);
        array2[0] = 1;
        array2[1] = 2;

        array1.populate(array2, 0);
        assertEq(array1.length, 2);
        assertEq(array1[0], 1);
        assertEq(array1[1], 2);

        vm.expectRevert(stdError.indexOOBError);
        array1.populate(array2, 1);
    }

    function testSlice() public {
        int256[] memory array = new int256[](5);
        array[0] = 1;
        array[1] = 2;
        array[2] = 3;
        array[3] = 4;
        array[4] = 5;

        int256[] memory slice = array.slice(2, 4);
        assertEq(slice.length, 2);
        assertEq(slice[0], 3);
        assertEq(slice[1], 4);

        slice = array.slice(1, -1);
        assertEq(slice.length, 3);
        assertEq(slice[0], 2);
        assertEq(slice[1], 3);
        assertEq(slice[2], 4);

        slice = array.slice(-3, -1);
        assertEq(slice.length, 2);
        assertEq(slice[0], 3);
        assertEq(slice[1], 4);

        slice = array.slice(2, 0);
        assertEq(slice.length, 3);
        assertEq(slice[0], 3);
        assertEq(slice[1], 4);
        assertEq(slice[2], 5);

        slice = array.slice(-1, -2);
        assertEq(slice.length, 0);
    }

    function testSort() public {
        uint256[] memory array = new uint256[](5);
        array[0] = 400;
        array[1] = 200;
        array[2] = 100;
        array[3] = 500;
        array[4] = 300;

        uint256[] memory sorted = array.sort();
        assertEq(sorted.length, 5);
        assertEq(sorted[0], 100);
        assertEq(sorted[1], 200);
        assertEq(sorted[2], 300);
        assertEq(sorted[3], 400);
        assertEq(sorted[4], 500);
    }

    function testSortDups() public {
        uint256[] memory array = new uint256[](6);
        array[0] = 1;
        array[1] = 1;
        array[2] = 1;
        array[3] = 0;
        array[4] = 3;
        array[5] = 3;

        uint256[] memory sorted = array.sort();
        assertEq(sorted.length, 6);
        assertEq(sorted[0], 0);
        assertEq(sorted[1], 1);
        assertEq(sorted[2], 1);
        assertEq(sorted[3], 1);
        assertEq(sorted[4], 3);
        assertEq(sorted[5], 3);
    }

    function testArgSort() public {
        uint256[] memory array = new uint256[](5);
        array[0] = 400;
        array[1] = 200;
        array[2] = 100;
        array[3] = 500;
        array[4] = 300;

        (uint256[] memory sorted, uint256[] memory indexes) = array.argSort();
        assertEq(sorted.length, 5);
        assertEq(sorted[0], 100);
        assertEq(sorted[1], 200);
        assertEq(sorted[2], 300);
        assertEq(sorted[3], 400);
        assertEq(sorted[4], 500);

        assertEq(indexes.length, 5);
        assertEq(indexes[0], 2);
        assertEq(indexes[1], 1);
        assertEq(indexes[2], 4);
        assertEq(indexes[3], 0);
        assertEq(indexes[4], 3);
    }

    function testArgSortDups() public {
        uint256[] memory array = new uint256[](5);
        array[0] = 4;
        array[1] = 1;
        array[2] = 1;
        array[3] = 1;
        array[4] = 3;

        (uint256[] memory sorted, uint256[] memory indexes) = array.argSort();
        assertEq(sorted.length, 5);
        assertEq(sorted[0], 1);
        assertEq(sorted[1], 1);
        assertEq(sorted[2], 1);
        assertEq(sorted[3], 3);
        assertEq(sorted[4], 4);

        assertEq(indexes.length, 5);
        assertEq(indexes[0], 2);
        assertEq(indexes[1], 3);
        assertEq(indexes[2], 1);
        assertEq(indexes[3], 4);
        assertEq(indexes[4], 0);
    }

    function testArgSortDupsInt() public {
        /// this implicitly tests sort and sort dups too
        int256[] memory array = new int256[](5);
        array[0] = 4;
        array[1] = -1;
        array[2] = -1;
        array[3] = -1;
        array[4] = 3;

        (int256[] memory sorted, uint256[] memory indexes) = array.argSort();
        assertEq(sorted.length, 5);
        assertEq(sorted[0], -1);
        assertEq(sorted[1], -1);
        assertEq(sorted[2], -1);
        assertEq(sorted[3], 3);
        assertEq(sorted[4], 4);

<<<<<<< HEAD
        assertEq(indexes.length, 5);
=======
        assertEq(indexes[0], 2);
        assertEq(indexes[1], 3);
        assertEq(indexes[2], 1);
        assertEq(indexes[3], 4);
        assertEq(indexes[4], 0);
>>>>>>> 59266aaf
    }

    function testArgSortDupsEvenItems() public {
        uint256[] memory array = new uint256[](6);
        array[0] = 4;
        array[1] = 1;
        array[2] = 1;
        array[3] = 1;
        array[4] = 3;
        array[5] = 3;

        (uint256[] memory sorted, uint256[] memory indexes) = array.argSort();
        assertEq(sorted.length, 6);
        assertEq(sorted[0], 1);
        assertEq(sorted[1], 1);
        assertEq(sorted[2], 1);
        assertEq(sorted[3], 3);
        assertEq(sorted[4], 3);
        assertEq(sorted[5], 4);

        assertEq(indexes.length, 6);

        assertEq(indexes[0], 2);
        assertEq(indexes[1], 3);
        assertEq(indexes[2], 1);
        assertEq(indexes[3], 4);
        assertEq(indexes[4], 5);
        assertEq(indexes[5], 0);
    }

    function testSortByIndexes() public {
        uint256[] memory array = new uint256[](5);
        array[0] = 400;
        array[1] = 200;
        array[2] = 100;
        array[3] = 500;
        array[4] = 300;

        int256[] memory array2 = new int256[](5);
        array2[0] = 400;
        array2[1] = 200;
        array2[2] = 100;
        array2[3] = 500;
        array2[4] = 300;

        (, uint256[] memory indexes) = array.argSort();

        int256[] memory sortedByIndex = array2.sortByIndexes(indexes);
        assertEq(sortedByIndex.length, 5);
        assertEq(sortedByIndex[0], 100);
        assertEq(sortedByIndex[1], 200);
        assertEq(sortedByIndex[2], 300);
        assertEq(sortedByIndex[3], 400);
        assertEq(sortedByIndex[4], 500);
    }

    function testSortByIndexesEvenItems() public {
        uint256[] memory array = new uint256[](6);
        array[0] = 400;
        array[1] = 200;
        array[2] = 100;
        array[3] = 500;
        array[4] = 200;
        array[5] = 300;

        int256[] memory array2 = new int256[](6);
        array2[0] = 400;
        array2[1] = 200;
        array2[2] = 100;
        array2[3] = 500;
        array2[4] = 200;
        array2[5] = 300;

        (, uint256[] memory indexes) = array.argSort();

        int256[] memory sortedByIndex = array2.sortByIndexes(indexes);
        assertEq(sortedByIndex.length, 6);
        assertEq(sortedByIndex[0], 100);
        assertEq(sortedByIndex[1], 200);
        assertEq(sortedByIndex[2], 200);
        assertEq(sortedByIndex[3], 300);
        assertEq(sortedByIndex[4], 400);
        assertEq(sortedByIndex[5], 500);
    }
}<|MERGE_RESOLUTION|>--- conflicted
+++ resolved
@@ -212,15 +212,7 @@
         assertEq(sorted[3], 3);
         assertEq(sorted[4], 4);
 
-<<<<<<< HEAD
         assertEq(indexes.length, 5);
-=======
-        assertEq(indexes[0], 2);
-        assertEq(indexes[1], 3);
-        assertEq(indexes[2], 1);
-        assertEq(indexes[3], 4);
-        assertEq(indexes[4], 0);
->>>>>>> 59266aaf
     }
 
     function testArgSortDupsEvenItems() public {
