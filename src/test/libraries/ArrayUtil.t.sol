--- conflicted
+++ resolved
@@ -195,7 +195,6 @@
         assertEq(indexes[4], 0);
     }
 
-<<<<<<< HEAD
     function testArgSortDupsInt() public {
         /// this implicitly tests sort and sort dups too
         int256[] memory array = new int256[](5);
@@ -214,7 +213,8 @@
         assertEq(sorted[4], 4);
 
         assertEq(indexes.length, 5);
-=======
+    }
+
     function testArgSortDupsEvenItems() public {
         uint256[] memory array = new uint256[](6);
         array[0] = 4;
@@ -234,17 +234,12 @@
         assertEq(sorted[5], 4);
 
         assertEq(indexes.length, 6);
->>>>>>> 98e9d628
         assertEq(indexes[0], 2);
         assertEq(indexes[1], 3);
         assertEq(indexes[2], 1);
         assertEq(indexes[3], 4);
-<<<<<<< HEAD
-        assertEq(indexes[4], 0);
-=======
         assertEq(indexes[4], 5);
         assertEq(indexes[5], 0);
->>>>>>> 98e9d628
     }
 
     function testSortByIndexes() public {
